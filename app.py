--- conflicted
+++ resolved
@@ -133,7 +133,7 @@
             try:
                 created_meeting = graph_client.create_meeting(user_id, meeting_data)
                 
-                # Check if meeting was created successfully and is a dictionary
+                # Check if meeting was created successfully
                 if created_meeting and isinstance(created_meeting, dict) and created_meeting.get('id'):
                     # Save meeting information in database
                     meeting_db.save_meeting(session_id, session_id, created_meeting)
@@ -278,7 +278,6 @@
     """Generate Microsoft auth URL and redirect user"""
     if 'session_id' not in session:
         session['session_id'] = str(uuid.uuid4())
-<<<<<<< HEAD
 
     # Generate Microsoft auth URL (ignoring state)
     auth_url, _, _ = graph_client.get_auth_url()
@@ -286,23 +285,6 @@
     # Log the auth URL for debugging
     app.logger.info("Redirecting to Microsoft authentication.")
 
-=======
-    
-    # Generate a state parameter for CSRF protection and auth URL
-    auth_url, state, code_verifier = graph_client.get_auth_url()
-    
-    # Store state in the session for verification (critical for security)
-    session['ms_auth_state'] = state
-    
-    # Force session to be saved
-    session.modified = True
-    
-    # Log the state for debugging
-    app.logger.info(f"Generated state parameter: {state}")
-    print("generated stateeeeee",state)
-    app.logger.info(f"Session contents: {session}")
-    
->>>>>>> 019efa4d
     try:
         # Redirect to Microsoft login
         return redirect(auth_url)
